use crate::connection::Connection;
use crate::result::{Error, QueryResult};
use std::borrow::Cow;
use std::num::NonZeroU32;

/// Manages the internal transaction state for a connection.
///
/// You will not need to interact with this trait, unless you are writing an
/// implementation of [`Connection`].
pub trait TransactionManager<Conn: Connection> {
    /// Data stored as part of the connection implementation
    /// to track the current transaction state of a connection
    type TransactionStateData;

    /// Begin a new transaction or savepoint
    ///
    /// If the transaction depth is greater than 0,
    /// this should create a savepoint instead.
    /// This function is expected to increment the transaction depth by 1.
    fn begin_transaction(conn: &mut Conn) -> QueryResult<()>;

    /// Rollback the inner-most transaction or savepoint
    ///
    /// If the transaction depth is greater than 1,
    /// this should rollback to the most recent savepoint.
    /// This function is expected to decrement the transaction depth by 1.
    fn rollback_transaction(conn: &mut Conn) -> QueryResult<()>;

    /// Commit the inner-most transaction or savepoint
    ///
    /// If the transaction depth is greater than 1,
    /// this should release the most recent savepoint.
    /// This function is expected to decrement the transaction depth by 1.
    fn commit_transaction(conn: &mut Conn) -> QueryResult<()>;

    /// Fetch the current transaction status as mutable
    ///
    /// Used to ensure that `begin_test_transaction` is not called when already
    /// inside of a transaction, and that operations are not run in a `InError`
    /// transaction manager.
    fn transaction_manager_status_mut(conn: &mut Conn) -> &mut TransactionManagerStatus;

    /// Executes the given function inside of a database transaction
    ///
    /// Each implementation of this function needs to fullfill the documented
    /// behaviour of [`Connection::transaction`]
    fn transaction<F, R, E>(conn: &mut Conn, callback: F) -> Result<R, E>
    where
        F: FnOnce(&mut Conn) -> Result<R, E>,
        E: From<Error>,
    {
        Self::begin_transaction(conn)?;
        match callback(&mut *conn) {
            Ok(value) => {
                Self::commit_transaction(conn)?;
                Ok(value)
            }
            Err(user_error) => match Self::rollback_transaction(conn) {
                Ok(()) => Err(user_error),
                Err(Error::BrokenTransactionManager) => {
                    // In this case we are probably more interested by the
                    // original error, which likely caused this
                    Err(user_error)
                }
                Err(rollback_error) => Err(rollback_error.into()),
            },
        }
    }
}

/// An implementation of `TransactionManager` which can be used for backends
/// which use ANSI standard syntax for savepoints such as SQLite and PostgreSQL.
#[allow(missing_debug_implementations, missing_copy_implementations)]
#[derive(Default)]
pub struct AnsiTransactionManager {
    pub(crate) status: TransactionManagerStatus,
}

/// Status of the transaction manager
#[derive(Debug)]
pub enum TransactionManagerStatus {
    /// Valid status, the manager can run operations
    Valid(ValidTransactionManagerStatus),
    /// Error status, probably following a broken connection. The manager will no longer run operations
    InError,
}

impl Default for TransactionManagerStatus {
    fn default() -> Self {
        TransactionManagerStatus::Valid(ValidTransactionManagerStatus::default())
    }
}

impl TransactionManagerStatus {
    /// Returns the transaction depth if the transaction manager's status is valid, or returns
    /// [`Error::BrokenTransactionManager`] if the transaction manager is in error.
    pub fn transaction_depth(&self) -> QueryResult<Option<NonZeroU32>> {
        match self {
            TransactionManagerStatus::Valid(valid_status) => Ok(valid_status.transaction_depth()),
            TransactionManagerStatus::InError => Err(Error::BrokenTransactionManager),
        }
    }

    #[cfg(any(
        feature = "i-implement-a-third-party-backend-and-opt-into-breaking-changes",
        feature = "postgres",
    ))]
    #[diesel_derives::__diesel_public_if(
        feature = "i-implement-a-third-party-backend-and-opt-into-breaking-changes"
    )]
    /// Whether we may be interested in calling
    /// `set_top_level_transaction_requires_rollback_if_not_broken`
    ///
    /// You should typically not need this outside of a custom backend implementation
    pub(crate) fn is_not_broken_and_in_transaction(&self) -> bool {
        match self {
            TransactionManagerStatus::Valid(valid_status) => valid_status.in_transaction.is_some(),
            TransactionManagerStatus::InError => false,
        }
    }

    #[cfg(any(
        feature = "i-implement-a-third-party-backend-and-opt-into-breaking-changes",
        feature = "postgres",
        feature = "mysql",
        test
    ))]
    #[diesel_derives::__diesel_public_if(
        feature = "i-implement-a-third-party-backend-and-opt-into-breaking-changes"
    )]
    /// If in transaction and transaction manager is not broken, registers that the
    /// connection can not be used anymore until top-level transaction is rolled back
    pub(crate) fn set_top_level_transaction_requires_rollback(&mut self) {
        if let TransactionManagerStatus::Valid(ValidTransactionManagerStatus {
            in_transaction:
                Some(InTransactionStatus {
                    top_level_transaction_requires_rollback,
                    ..
                }),
        }) = self
        {
            *top_level_transaction_requires_rollback = true;
        }
    }

    /// Sets the transaction manager status to InError
    ///
    /// Subsequent attempts to use transaction-related features will result in a
    /// [`Error::BrokenTransactionManager`] error
    pub fn set_in_error(&mut self) {
        *self = TransactionManagerStatus::InError
    }

    fn transaction_state(&mut self) -> QueryResult<&mut ValidTransactionManagerStatus> {
        match self {
            TransactionManagerStatus::Valid(valid_status) => Ok(valid_status),
            TransactionManagerStatus::InError => Err(Error::BrokenTransactionManager),
        }
    }
}

/// Valid transaction status for the manager. Can return the current transaction depth
#[allow(missing_copy_implementations)]
#[derive(Debug, Default)]
pub struct ValidTransactionManagerStatus {
    in_transaction: Option<InTransactionStatus>,
}

#[allow(missing_copy_implementations)]
#[derive(Debug)]
struct InTransactionStatus {
    transaction_depth: NonZeroU32,
    top_level_transaction_requires_rollback: bool,
}

impl ValidTransactionManagerStatus {
    /// Return the current transaction depth
    ///
    /// This value is `None` if no current transaction is running
    /// otherwise the number of nested transactions is returned.
    pub fn transaction_depth(&self) -> Option<NonZeroU32> {
        self.in_transaction.as_ref().map(|it| it.transaction_depth)
    }

    /// Update the transaction depth by adding the value of the `transaction_depth_change` parameter if the `query` is
    /// `Ok(())`
    pub fn change_transaction_depth(
        &mut self,
        transaction_depth_change: TransactionDepthChange,
    ) -> QueryResult<()> {
        match (&mut self.in_transaction, transaction_depth_change) {
            (Some(in_transaction), TransactionDepthChange::IncreaseDepth) => {
                // Can be replaced with saturating_add directly on NonZeroU32 once
                // <https://github.com/rust-lang/rust/issues/84186> is stable
                in_transaction.transaction_depth =
                    NonZeroU32::new(in_transaction.transaction_depth.get().saturating_add(1))
                        .expect("nz + nz is always non-zero");
                Ok(())
            }
            (Some(in_transaction), TransactionDepthChange::DecreaseDepth) => {
                // This sets `transaction_depth` to `None` as soon as we reach zero
                match NonZeroU32::new(in_transaction.transaction_depth.get() - 1) {
                    Some(depth) => in_transaction.transaction_depth = depth,
                    None => self.in_transaction = None,
                }
                Ok(())
            }
            (None, TransactionDepthChange::IncreaseDepth) => {
                self.in_transaction = Some(InTransactionStatus {
                    transaction_depth: NonZeroU32::new(1).expect("1 is non-zero"),
                    top_level_transaction_requires_rollback: false,
                });
                Ok(())
            }
            (None, TransactionDepthChange::DecreaseDepth) => {
                // We screwed up something somewhere
                // we cannot decrease the transaction count if
                // we are not inside a transaction
                Err(Error::NotInTransaction)
            }
        }
    }
}

/// Represents a change to apply to the depth of a transaction
#[derive(Debug, Clone, Copy)]
pub enum TransactionDepthChange {
    /// Increase the depth of the transaction (corresponds to `BEGIN` or `SAVEPOINT`)
    IncreaseDepth,
    /// Decreases the depth of the transaction (corresponds to `COMMIT`/`RELEASE SAVEPOINT` or `ROLLBACK`)
    DecreaseDepth,
}

impl AnsiTransactionManager {
    fn get_transaction_state<Conn>(
        conn: &mut Conn,
    ) -> QueryResult<&mut ValidTransactionManagerStatus>
    where
        Conn: Connection<TransactionManager = Self>,
    {
        conn.transaction_state().status.transaction_state()
    }

    /// Begin a transaction with custom SQL
    ///
    /// This is used by connections to implement more complex transaction APIs
    /// to set things such as isolation levels.
    /// Returns an error if already inside of a transaction.
    pub fn begin_transaction_sql<Conn>(conn: &mut Conn, sql: &str) -> QueryResult<()>
    where
        Conn: Connection<TransactionManager = Self>,
    {
        let state = Self::get_transaction_state(conn)?;
        match state.transaction_depth() {
            None => {
                conn.batch_execute(sql)?;
                Self::get_transaction_state(conn)?
                    .change_transaction_depth(TransactionDepthChange::IncreaseDepth)?;
                Ok(())
            }
            Some(_depth) => Err(Error::AlreadyInTransaction),
        }
    }
}

impl<Conn> TransactionManager<Conn> for AnsiTransactionManager
where
    Conn: Connection<TransactionManager = Self>,
{
    type TransactionStateData = Self;

    fn begin_transaction(conn: &mut Conn) -> QueryResult<()> {
        let transaction_state = Self::get_transaction_state(conn)?;
        let start_transaction_sql = match transaction_state.transaction_depth() {
            None => Cow::from("BEGIN"),
            Some(transaction_depth) => {
                Cow::from(format!("SAVEPOINT diesel_savepoint_{}", transaction_depth))
            }
        };
        conn.batch_execute(&*start_transaction_sql)?;
        Self::get_transaction_state(conn)?
            .change_transaction_depth(TransactionDepthChange::IncreaseDepth)?;

        Ok(())
    }

    fn rollback_transaction(conn: &mut Conn) -> QueryResult<()> {
        let transaction_state = Self::get_transaction_state(conn)?;

        let rollback_sql = match transaction_state.in_transaction {
            Some(ref mut in_transaction) => {
                match in_transaction.transaction_depth.get() {
                    1 => Cow::Borrowed("ROLLBACK"),
                    depth_gt1 => {
                        if in_transaction.top_level_transaction_requires_rollback {
                            // There's no point in *actually* rolling back this one
                            // because we won't be able to do anything until top-level
                            // is rolled back.

                            // To make it easier on the user (that they don't have to really look
                            // at actual transaction depth and can just rely on the number of
                            // times they have called begin/commit/rollback) we don't mark the
                            // transaction manager as out of the savepoints as soon as we
                            // realize there is that issue, but instead we still decrement here:
                            in_transaction.transaction_depth = NonZeroU32::new(depth_gt1 - 1)
                                .expect("Depth was checked to be > 1");
                            return Ok(());
                        } else {
                            Cow::Owned(format!(
                                "ROLLBACK TO SAVEPOINT diesel_savepoint_{}",
                                depth_gt1 - 1
                            ))
                        }
                    }
                }
            }
            None => return Err(Error::NotInTransaction),
        };

        match conn.batch_execute(&*rollback_sql) {
            Ok(()) => {
                Self::get_transaction_state(conn)?
                    .change_transaction_depth(TransactionDepthChange::DecreaseDepth)?;
                Ok(())
            }
            Err(rollback_error) => {
                let tm_status = Self::transaction_manager_status_mut(conn);
                match tm_status {
                    TransactionManagerStatus::Valid(ValidTransactionManagerStatus {
                        in_transaction:
                            Some(InTransactionStatus {
                                transaction_depth,
                                top_level_transaction_requires_rollback,
                            }),
                    }) if transaction_depth.get() > 1
                        && !*top_level_transaction_requires_rollback =>
                    {
                        // A savepoint failed to rollback - we may still attempt to repair
                        // the connection by rolling back top-level transaction.
                        *transaction_depth = NonZeroU32::new(transaction_depth.get() - 1)
                            .expect("Depth was checked to be > 1");
                        *top_level_transaction_requires_rollback = true;
                    }
                    _ => tm_status.set_in_error(),
                }
                Err(rollback_error)
            }
        }
    }

    /// If the transaction fails to commit due to a `SerializationFailure` or a
    /// `ReadOnlyTransaction` a rollback will be attempted. If the rollback succeeds,
    /// the original error will be returned, otherwise the error generated by the rollback
    /// will be returned. In the second case the connection will be considered broken
    /// as it contains a uncommitted unabortable open transaction.
    fn commit_transaction(conn: &mut Conn) -> QueryResult<()> {
        let transaction_state = Self::get_transaction_state(conn)?;
        let transaction_depth = transaction_state.transaction_depth();
        let commit_sql = match transaction_depth {
            None => return Err(Error::NotInTransaction),
            Some(transaction_depth) if transaction_depth.get() == 1 => Cow::Borrowed("COMMIT"),
            Some(transaction_depth) => Cow::Owned(format!(
                "RELEASE SAVEPOINT diesel_savepoint_{}",
                transaction_depth.get() - 1
            )),
        };
        match conn.batch_execute(&*commit_sql) {
            Ok(()) => {
                Self::get_transaction_state(conn)?
                    .change_transaction_depth(TransactionDepthChange::DecreaseDepth)?;
                Ok(())
            }
            Err(commit_error) => {
                if let TransactionManagerStatus::Valid(ValidTransactionManagerStatus {
                    in_transaction:
                        Some(InTransactionStatus {
                            ref mut transaction_depth,
                            top_level_transaction_requires_rollback: true,
                        }),
                }) = conn.transaction_state().status
                {
                    match transaction_depth.get() {
                        1 => match Self::rollback_transaction(conn) {
                            Ok(()) => {}
                            Err(rollback_error) => {
                                conn.transaction_state().status.set_in_error();
                                return Err(Error::RollbackErrorOnCommit {
                                    rollback_error: Box::new(rollback_error),
                                    commit_error: Box::new(commit_error),
                                });
                            }
                        },
                        depth_gt1 => {
                            // There's no point in *actually* rolling back this one
                            // because we won't be able to do anything until top-level
                            // is rolled back.

                            // To make it easier on the user (that they don't have to really look
                            // at actual transaction depth and can just rely on the number of
                            // times they have called begin/commit/rollback) we don't mark the
                            // transaction manager as out of the savepoints as soon as we
                            // realize there is that issue, but instead we still decrement here:
                            *transaction_depth = NonZeroU32::new(depth_gt1 - 1)
                                .expect("Depth was checked to be > 1");
                        }
                    }
                }
                Err(commit_error)
            }
        }
    }

    fn transaction_manager_status_mut(conn: &mut Conn) -> &mut TransactionManagerStatus {
        &mut conn.transaction_state().status
    }
}

<<<<<<< HEAD
// #[cfg(test)]
// mod test {
//     // Mock connection.
//     mod mock {
//         use crate::connection::commit_error_processor::{CommitErrorOutcome, CommitErrorProcessor};
//         use crate::connection::transaction_manager::AnsiTransactionManager;
//         use crate::connection::{
//             Connection, ConnectionGatWorkaround, SimpleConnection, TransactionManager,
//         };
//         use crate::expression::QueryMetadata;
//         use crate::query_builder::{AsQuery, QueryFragment, QueryId};
//         use crate::result::{Error, QueryResult};
//         use crate::test_helpers::TestConnection;

//         pub(crate) struct MockConnection {
//             pub(crate) next_result: Option<QueryResult<usize>>,
//             pub(crate) next_batch_execute_result: Option<QueryResult<()>>,
//             pub(crate) broken: bool,
//             transaction_state: AnsiTransactionManager,
//         }

//         impl SimpleConnection for MockConnection {
//             fn batch_execute(&mut self, _query: &str) -> QueryResult<()> {
//                 self.next_batch_execute_result
//                     .take()
//                     .expect("No next result")
//             }
//         }

//         impl<'conn, 'query>
//             ConnectionGatWorkaround<'conn, 'query, <TestConnection as Connection>::Backend>
//             for MockConnection
//         {
//             type Cursor = <TestConnection as ConnectionGatWorkaround<
//                 'conn,
//                 'query,
//                 <TestConnection as Connection>::Backend,
//             >>::Cursor;

//             type Row = <TestConnection as ConnectionGatWorkaround<
//                 'conn,
//                 'query,
//                 <TestConnection as Connection>::Backend,
//             >>::Row;
//         }

//         impl CommitErrorProcessor for MockConnection {
//             fn process_commit_error(&self, error: Error) -> CommitErrorOutcome {
//                 if self.broken {
//                     CommitErrorOutcome::ThrowAndMarkManagerAsBroken(error)
//                 } else {
//                     CommitErrorOutcome::Throw(error)
//                 }
//             }
//         }

//         impl Connection for MockConnection {
//             type Backend = <TestConnection as Connection>::Backend;

//             type TransactionManager = AnsiTransactionManager;

//             fn establish(_database_url: &str) -> crate::ConnectionResult<Self> {
//                 Ok(Self {
//                     next_result: None,
//                     next_batch_execute_result: None,
//                     broken: false,
//                     transaction_state: AnsiTransactionManager::default(),
//                 })
//             }

//             fn load<'conn, 'query, T>(
//                 &'conn mut self,
//                 _source: T,
//             ) -> QueryResult<<Self as ConnectionGatWorkaround<'conn, 'query, Self::Backend>>::Cursor>
//             where
//                 T: AsQuery,
//                 T::Query: QueryFragment<Self::Backend> + QueryId + 'query,
//                 Self::Backend: QueryMetadata<T::SqlType>,
//             {
//                 unimplemented!()
//             }

//             fn execute_returning_count<T>(&mut self, _source: &T) -> QueryResult<usize>
//             where
//                 T: crate::query_builder::QueryFragment<Self::Backend>
//                     + crate::query_builder::QueryId,
//             {
//                 self.next_result.take().expect("No next result")
//             }

//             fn transaction_state(
//                 &mut self,
//             ) -> &mut <Self::TransactionManager as TransactionManager<Self>>::TransactionStateData
//             {
//                 &mut self.transaction_state
//             }
//         }
//     }

//     #[test]
//     #[cfg(feature = "postgres")]
//     fn transaction_manager_returns_an_error_when_attempting_to_commit_outside_of_a_transaction() {
//         use crate::connection::transaction_manager::AnsiTransactionManager;
//         use crate::connection::transaction_manager::TransactionManager;
//         use crate::result::Error;
//         use crate::PgConnection;

//         let conn = &mut crate::test_helpers::pg_connection_no_transaction();
//         assert_eq!(
//             None,
//             <AnsiTransactionManager as TransactionManager<PgConnection>>::transaction_manager_status_mut(
//                 conn
//             ).transaction_depth().expect("Transaction depth")
//         );
//         let result = AnsiTransactionManager::commit_transaction(conn);
//         assert!(matches!(result, Err(Error::NotInTransaction)))
//     }

//     #[test]
//     #[cfg(feature = "postgres")]
//     fn transaction_manager_returns_an_error_when_attempting_to_rollback_outside_of_a_transaction() {
//         use crate::connection::transaction_manager::AnsiTransactionManager;
//         use crate::connection::transaction_manager::TransactionManager;
//         use crate::result::Error;
//         use crate::PgConnection;

//         let conn = &mut crate::test_helpers::pg_connection_no_transaction();
//         assert_eq!(
//             None,
//             <AnsiTransactionManager as TransactionManager<PgConnection>>::transaction_manager_status_mut(
//                 conn
//             ).transaction_depth().expect("Transaction depth")
//         );
//         let result = AnsiTransactionManager::rollback_transaction(conn);
//         assert!(matches!(result, Err(Error::NotInTransaction)))
//     }

//     #[test]
//     fn transaction_manager_enters_broken_state_when_connection_is_broken() {
//         use crate::connection::transaction_manager::AnsiTransactionManager;
//         use crate::connection::transaction_manager::TransactionManager;
//         use crate::connection::TransactionManagerStatus;
//         use crate::result::{DatabaseErrorKind, Error};
//         use crate::*;

//         let mut conn = mock::MockConnection::establish("mock").expect("Mock connection");

//         // Set result for BEGIN
//         conn.next_batch_execute_result = Some(Ok(()));
//         let result = conn.transaction(|conn| {
//             conn.next_result = Some(Ok(1));
//             let query_result = sql_query("SELECT 1").execute(conn);
//             assert!(query_result.is_ok());
//             conn.broken = true;
//             // Set result for COMMIT attempt
//             conn.next_batch_execute_result = Some(Err(Error::DatabaseError(
//                 DatabaseErrorKind::Unknown,
//                 Box::new("whatever".to_string()),
//             )));
//             Ok(())
//         });
//         assert!(matches!(
//             result,
//             Err(Error::CommitTransactionFailed{commit_error, ..}) if matches!(&*commit_error, Error::DatabaseError(DatabaseErrorKind::Unknown, _))
//         ));
//         assert!(matches!(
//             *<AnsiTransactionManager as TransactionManager<mock::MockConnection>>::transaction_manager_status_mut(
//                 &mut conn),
//             TransactionManagerStatus::InError)
//         );
//         // Ensure the transaction manager is unusable
//         let result = conn.transaction(|_conn| Ok(()));
//         assert!(matches!(result, Err(Error::BrokenTransaction)))
//     }

//     #[test]
//     #[cfg(feature = "mysql")]
//     fn mysql_transaction_is_rolled_back_upon_syntax_error() {
//         use crate::connection::transaction_manager::AnsiTransactionManager;
//         use crate::connection::transaction_manager::TransactionManager;
//         use crate::*;
//         use std::num::NonZeroU32;

//         let conn = &mut crate::test_helpers::connection_no_transaction();
//         assert_eq!(
//             None,
//             <AnsiTransactionManager as TransactionManager<MysqlConnection>>::transaction_manager_status_mut(
//                 conn
//             ).transaction_depth().expect("Transaction depth")
//         );
//         let _result = conn.transaction(|conn| {
//             assert_eq!(
//                 NonZeroU32::new(1),
//                 <AnsiTransactionManager as TransactionManager<MysqlConnection>>::transaction_manager_status_mut(
//                     conn
//             ).transaction_depth().expect("Transaction depth")
//             );
//             // In MySQL, a syntax error does not break the transaction block
//             let query_result = sql_query("SELECT_SYNTAX_ERROR 1").execute(conn);
//             assert!(query_result.is_err());
//             query_result
//         });
//         assert_eq!(
//             None,
//             <AnsiTransactionManager as TransactionManager<MysqlConnection>>::transaction_manager_status_mut(
//                 conn
//             ).transaction_depth().expect("Transaction depth")
//         );
//     }

//     #[test]
//     #[cfg(feature = "sqlite")]
//     fn sqlite_transaction_is_rolled_back_upon_syntax_error() {
//         use crate::connection::transaction_manager::AnsiTransactionManager;
//         use crate::connection::transaction_manager::TransactionManager;
//         use crate::*;
//         use std::num::NonZeroU32;

//         let conn = &mut crate::test_helpers::connection();
//         assert_eq!(
//             None,
//             <AnsiTransactionManager as TransactionManager<SqliteConnection>>::transaction_manager_status_mut(
//                 conn
//             ).transaction_depth().expect("Transaction depth")
//         );
//         let _result = conn.transaction(|conn| {
//             assert_eq!(
//                 NonZeroU32::new(1),
//                 <AnsiTransactionManager as TransactionManager<SqliteConnection>>::transaction_manager_status_mut(
//                     conn
//             ).transaction_depth().expect("Transaction depth")
//             );
//             // In Sqlite, a syntax error does not break the transaction block
//             let query_result = sql_query("SELECT_SYNTAX_ERROR 1").execute(conn);
//             assert!(query_result.is_err());
//             query_result
//         });
//         assert_eq!(
//             None,
//             <AnsiTransactionManager as TransactionManager<SqliteConnection>>::transaction_manager_status_mut(
//                 conn
//             ).transaction_depth().expect("Transaction depth")
//         );
//     }

//     #[test]
//     #[cfg(feature = "mysql")]
//     fn nested_mysql_transaction_is_rolled_back_upon_syntax_error() {
//         use crate::connection::transaction_manager::AnsiTransactionManager;
//         use crate::connection::transaction_manager::TransactionManager;
//         use crate::*;
//         use std::num::NonZeroU32;

//         let conn = &mut crate::test_helpers::connection_no_transaction();
//         assert_eq!(
//             None,
//             <AnsiTransactionManager as TransactionManager<MysqlConnection>>::transaction_manager_status_mut(
//                 conn
//             ).transaction_depth().expect("Transaction depth")
//         );
//         let result = conn.transaction(|conn| {
//             assert_eq!(
//                 NonZeroU32::new(1),
//                 <AnsiTransactionManager as TransactionManager<MysqlConnection>>::transaction_manager_status_mut(
//                     conn
//             ).transaction_depth().expect("Transaction depth")
//             );
//             let result = conn.transaction(|conn| {
//                 assert_eq!(
//                     NonZeroU32::new(2),
//                     <AnsiTransactionManager as TransactionManager<MysqlConnection>>::transaction_manager_status_mut(
//                         conn
//             ).transaction_depth().expect("Transaction depth")
//                 );
//                 // In MySQL, a syntax error does not break the transaction block
//                 sql_query("SELECT_SYNTAX_ERROR 1").execute(conn)
//             });
//             assert!(result.is_err());
//             assert_eq!(
//                 NonZeroU32::new(1),
//                 <AnsiTransactionManager as TransactionManager<MysqlConnection>>::transaction_manager_status_mut(
//                     conn
//             ).transaction_depth().expect("Transaction depth")
//             );
//             let query_result = sql_query("SELECT 1").execute(conn);
//             assert!(query_result.is_ok());
//             query_result
//         });
//         assert!(result.is_ok());
//         assert_eq!(
//             None,
//             <AnsiTransactionManager as TransactionManager<MysqlConnection>>::transaction_manager_status_mut(
//                 conn
//             ).transaction_depth().expect("Transaction depth")
//         );
//     }

//     #[test]
//     #[cfg(feature = "mysql")]
//     // This function uses a collect with side effects (spawning threads)
//     // so clippy is wrong here
//     #[allow(clippy::needless_collect)]
//     fn mysql_transaction_depth_commits_tracked_properly_on_serialization_failure() {
//         use crate::result::DatabaseErrorKind::SerializationFailure;
//         use crate::result::Error::DatabaseError;
//         use crate::*;
//         use std::num::NonZeroU32;
//         use std::sync::{Arc, Barrier};
//         use std::thread;

//         table! {
//             #[sql_name = "mysql_transaction_depth_is_tracked_properly_on_commit_failure"]
//             serialization_example {
//                 id -> Integer,
//                 class -> Integer,
//             }
//         }

//         let conn = &mut crate::test_helpers::connection_no_transaction();

//         sql_query(
//             "DROP TABLE IF EXISTS mysql_transaction_depth_is_tracked_properly_on_commit_failure;",
//         )
//         .execute(conn)
//         .unwrap();
//         sql_query(
//             r#"
//             CREATE TABLE mysql_transaction_depth_is_tracked_properly_on_commit_failure (
//                 id INT AUTO_INCREMENT PRIMARY KEY,
//                 class INTEGER NOT NULL
//             )
//         "#,
//         )
//         .execute(conn)
//         .unwrap();

//         insert_into(serialization_example::table)
//             .values(&vec![
//                 serialization_example::class.eq(1),
//                 serialization_example::class.eq(2),
//             ])
//             .execute(conn)
//             .unwrap();

//         let before_barrier = Arc::new(Barrier::new(2));
//         let after_barrier = Arc::new(Barrier::new(2));

//         let threads = (1..3)
//             .map(|i| {
//                 let before_barrier = before_barrier.clone();
//                 let after_barrier = after_barrier.clone();
//                 thread::spawn(move || {
//                     use crate::connection::transaction_manager::AnsiTransactionManager;
//                     use crate::connection::transaction_manager::TransactionManager;
//                     let conn = &mut crate::test_helpers::connection_no_transaction();
//                     assert_eq!(None, <AnsiTransactionManager as TransactionManager<MysqlConnection>>::transaction_manager_status_mut(conn).transaction_depth().expect("Transaction depth"));
//                     crate::sql_query("SET TRANSACTION ISOLATION LEVEL SERIALIZABLE").execute(conn)?;

//                     let result =
//                     conn.transaction(|conn| {
//                         assert_eq!(NonZeroU32::new(1), <AnsiTransactionManager as TransactionManager<MysqlConnection>>::transaction_manager_status_mut(conn).transaction_depth().expect("Transaction depth"));
//                         let _ = serialization_example::table
//                             .filter(serialization_example::class.eq(i))
//                             .count()
//                             .execute(conn)?;

//                         let other_i = if i == 1 { 2 } else { 1 };
//                         let q = insert_into(serialization_example::table)
//                             .values(serialization_example::class.eq(other_i));
//                         before_barrier.wait();

//                         let r = q.execute(conn);
//                         after_barrier.wait();
//                         r
//                     });

//                     assert_eq!(None, <AnsiTransactionManager as TransactionManager<MysqlConnection>>::transaction_manager_status_mut(conn).transaction_depth().expect("Transaction depth"));

//                     let second_trans_result = conn.transaction(|conn| crate::sql_query("SELECT 1").execute(conn));
//                     assert!(second_trans_result.is_ok(), "Expected the thread connections to have been rolled back or commited, but second transaction exited with {:?}", second_trans_result);
//                     result
//                 })
//             })
//             .collect::<Vec<_>>();
//         let second_trans_result =
//             conn.transaction(|conn| crate::sql_query("SELECT 1").execute(conn));
//         assert!(second_trans_result.is_ok(), "Expected the main connection to have been rolled back or commited, but second transaction exited with {:?}", second_trans_result);

//         let mut results = threads
//             .into_iter()
//             .map(|t| t.join().unwrap())
//             .collect::<Vec<_>>();

//         results.sort_by_key(|r| r.is_err());
//         assert!(matches!(results[0], Ok(_)), "Got {:?} instead", results);
//         // Note that contrary to Postgres, this is not a commit failure
//         assert!(
//             matches!(&results[1], Err(DatabaseError(SerializationFailure, _))),
//             "Got {:?} instead",
//             results
//         );
//     }

//     #[test]
//     #[cfg(feature = "mysql")]
//     // This function uses a collect with side effects (spawning threads)
//     // so clippy is wrong here
//     #[allow(clippy::needless_collect)]
//     fn mysql_nested_transaction_depth_commits_tracked_properly_on_serialization_failure() {
//         use crate::result::DatabaseErrorKind::SerializationFailure;
//         use crate::result::Error::DatabaseError;
//         use crate::*;
//         use std::num::NonZeroU32;
//         use std::sync::{Arc, Barrier};
//         use std::thread;

//         table! {
//             #[sql_name = "mysql_nested_trans_depth_is_tracked_properly_on_commit_failure"]
//             serialization_example {
//                 id -> Integer,
//                 class -> Integer,
//             }
//         }

//         let conn = &mut crate::test_helpers::connection_no_transaction();

//         sql_query(
//             "DROP TABLE IF EXISTS mysql_nested_trans_depth_is_tracked_properly_on_commit_failure;",
//         )
//         .execute(conn)
//         .unwrap();
//         sql_query(
//             r#"
//             CREATE TABLE mysql_nested_trans_depth_is_tracked_properly_on_commit_failure (
//                 id INT AUTO_INCREMENT PRIMARY KEY,
//                 class INTEGER NOT NULL
//             )
//         "#,
//         )
//         .execute(conn)
//         .unwrap();

//         insert_into(serialization_example::table)
//             .values(&vec![
//                 serialization_example::class.eq(1),
//                 serialization_example::class.eq(2),
//             ])
//             .execute(conn)
//             .unwrap();

//         let before_barrier = Arc::new(Barrier::new(2));
//         let after_barrier = Arc::new(Barrier::new(2));

//         let threads = (1..3)
//             .map(|i| {
//                 let before_barrier = before_barrier.clone();
//                 let after_barrier = after_barrier.clone();
//                 thread::spawn(move || {
//                     use crate::connection::transaction_manager::AnsiTransactionManager;
//                     use crate::connection::transaction_manager::TransactionManager;
//                     let conn = &mut crate::test_helpers::connection_no_transaction();
//                     assert_eq!(None, <AnsiTransactionManager as TransactionManager<MysqlConnection>>::transaction_manager_status_mut(conn).transaction_depth().expect("Transaction depth"));
//                     crate::sql_query("SET TRANSACTION ISOLATION LEVEL SERIALIZABLE").execute(conn)?;

//                     let result =
//                     conn.transaction(|conn| {
//                         assert_eq!(NonZeroU32::new(1), <AnsiTransactionManager as TransactionManager<MysqlConnection>>::transaction_manager_status_mut(conn).transaction_depth().expect("Transaction depth"));
//                         conn.transaction(|conn| {
//                             assert_eq!(NonZeroU32::new(2), <AnsiTransactionManager as TransactionManager<MysqlConnection>>::transaction_manager_status_mut(conn).transaction_depth().expect("Transaction depth"));
//                             let _ = serialization_example::table
//                                 .filter(serialization_example::class.eq(i))
//                                 .count()
//                                 .execute(conn)?;

//                             let other_i = if i == 1 { 2 } else { 1 };
//                             let q = insert_into(serialization_example::table)
//                                 .values(serialization_example::class.eq(other_i));
//                             before_barrier.wait();

//                             let r = q.execute(conn);
//                             after_barrier.wait();
//                             r
//                         })
//                     });

//                     assert_eq!(None, <AnsiTransactionManager as TransactionManager<MysqlConnection>>::transaction_manager_status_mut(conn).transaction_depth().expect("Transaction depth"));

//                     let second_trans_result = conn.transaction(|conn| crate::sql_query("SELECT 1").execute(conn));
//                     assert!(second_trans_result.is_ok(), "Expected the thread connections to have been rolled back or commited, but second transaction exited with {:?}", second_trans_result);
//                     result
//                 })
//             })
//             .collect::<Vec<_>>();
//         let second_trans_result =
//             conn.transaction(|conn| crate::sql_query("SELECT 1").execute(conn));
//         assert!(second_trans_result.is_ok(), "Expected the main connection to have been rolled back or commited, but second transaction exited with {:?}", second_trans_result);

//         let mut results = threads
//             .into_iter()
//             .map(|t| t.join().unwrap())
//             .collect::<Vec<_>>();

//         results.sort_by_key(|r| r.is_err());
//         assert!(matches!(results[0], Ok(_)), "Got {:?} instead", results);
//         assert!(
//             matches!(&results[1], Err(DatabaseError(SerializationFailure, _))),
//             "Got {:?} instead",
//             results
//         );
//     }

//     #[test]
//     #[cfg(feature = "sqlite")]
//     fn sqlite_transaction_is_rolled_back_upon_deferred_constraint_failure() {
//         use crate::connection::transaction_manager::AnsiTransactionManager;
//         use crate::connection::transaction_manager::TransactionManager;
//         use crate::result::Error;
//         use crate::*;
//         use std::num::NonZeroU32;

//         let conn = &mut crate::test_helpers::connection();
//         assert_eq!(
//             None,
//             <AnsiTransactionManager as TransactionManager<SqliteConnection>>::transaction_manager_status_mut(
//                 conn
//             ).transaction_depth().expect("Transaction depth")
//         );
//         let result: Result<_, Error> = conn.transaction(|conn| {
//             assert_eq!(
//                 NonZeroU32::new(1),
//                 <AnsiTransactionManager as TransactionManager<SqliteConnection>>::transaction_manager_status_mut(
//                     conn
//             ).transaction_depth().expect("Transaction depth")
//             );
//             sql_query("DROP TABLE IF EXISTS deferred_commit").execute(conn)?;
//             sql_query("CREATE TABLE deferred_commit(id INT UNIQUE INITIALLY DEFERRED)").execute(conn)?;
//             sql_query("INSERT INTO deferred_commit VALUES(1)").execute(conn)?;
//             let result = sql_query("INSERT INTO deferred_commit VALUES(1)").execute(conn);
//             assert!(result.is_ok());
//             Ok(())
//         });
//         assert!(result.is_err());
//         assert_eq!(
//             None,
//             <AnsiTransactionManager as TransactionManager<SqliteConnection>>::transaction_manager_status_mut(
//                 conn
//             ).transaction_depth().expect("Transaction depth")
//         );
//     }
// }
=======
#[cfg(test)]
mod test {
    // Mock connection.
    mod mock {
        use crate::connection::transaction_manager::AnsiTransactionManager;
        use crate::connection::{
            Connection, ConnectionGatWorkaround, SimpleConnection, TransactionManager,
        };
        use crate::expression::QueryMetadata;
        use crate::query_builder::{AsQuery, QueryFragment, QueryId};
        use crate::result::QueryResult;
        use crate::test_helpers::TestConnection;
        use std::collections::VecDeque;

        pub(crate) struct MockConnection {
            pub(crate) next_results: VecDeque<QueryResult<usize>>,
            pub(crate) next_batch_execute_results: VecDeque<QueryResult<()>>,
            pub(crate) top_level_requires_rollback_after_next_batch_execute: bool,
            transaction_state: AnsiTransactionManager,
        }

        impl SimpleConnection for MockConnection {
            fn batch_execute(&mut self, _query: &str) -> QueryResult<()> {
                let res = self
                    .next_batch_execute_results
                    .pop_front()
                    .expect("No next result");
                if self.top_level_requires_rollback_after_next_batch_execute {
                    self.transaction_state
                        .status
                        .set_top_level_transaction_requires_rollback();
                }
                res
            }
        }

        impl<'conn, 'query>
            ConnectionGatWorkaround<'conn, 'query, <TestConnection as Connection>::Backend>
            for MockConnection
        {
            type Cursor = <TestConnection as ConnectionGatWorkaround<
                'conn,
                'query,
                <TestConnection as Connection>::Backend,
            >>::Cursor;

            type Row = <TestConnection as ConnectionGatWorkaround<
                'conn,
                'query,
                <TestConnection as Connection>::Backend,
            >>::Row;
        }

        impl Connection for MockConnection {
            type Backend = <TestConnection as Connection>::Backend;

            type TransactionManager = AnsiTransactionManager;

            fn establish(_database_url: &str) -> crate::ConnectionResult<Self> {
                Ok(Self {
                    next_results: VecDeque::new(),
                    next_batch_execute_results: VecDeque::new(),
                    top_level_requires_rollback_after_next_batch_execute: false,
                    transaction_state: AnsiTransactionManager::default(),
                })
            }

            fn load<'conn, 'query, T>(
                &'conn mut self,
                _source: T,
            ) -> QueryResult<<Self as ConnectionGatWorkaround<'conn, 'query, Self::Backend>>::Cursor>
            where
                T: AsQuery,
                T::Query: QueryFragment<Self::Backend> + QueryId + 'query,
                Self::Backend: QueryMetadata<T::SqlType>,
            {
                unimplemented!()
            }

            fn execute_returning_count<T>(&mut self, _source: &T) -> QueryResult<usize>
            where
                T: crate::query_builder::QueryFragment<Self::Backend>
                    + crate::query_builder::QueryId,
            {
                self.next_results.pop_front().expect("No next result")
            }

            fn transaction_state(
                &mut self,
            ) -> &mut <Self::TransactionManager as TransactionManager<Self>>::TransactionStateData
            {
                &mut self.transaction_state
            }
        }
    }

    #[test]
    #[cfg(feature = "postgres")]
    fn transaction_manager_returns_an_error_when_attempting_to_commit_outside_of_a_transaction() {
        use crate::connection::transaction_manager::AnsiTransactionManager;
        use crate::connection::transaction_manager::TransactionManager;
        use crate::result::Error;
        use crate::PgConnection;

        let conn = &mut crate::test_helpers::pg_connection_no_transaction();
        assert_eq!(
            None,
            <AnsiTransactionManager as TransactionManager<PgConnection>>::transaction_manager_status_mut(
                conn
            ).transaction_depth().expect("Transaction depth")
        );
        let result = AnsiTransactionManager::commit_transaction(conn);
        assert!(matches!(result, Err(Error::NotInTransaction)))
    }

    #[test]
    #[cfg(feature = "postgres")]
    fn transaction_manager_returns_an_error_when_attempting_to_rollback_outside_of_a_transaction() {
        use crate::connection::transaction_manager::AnsiTransactionManager;
        use crate::connection::transaction_manager::TransactionManager;
        use crate::result::Error;
        use crate::PgConnection;

        let conn = &mut crate::test_helpers::pg_connection_no_transaction();
        assert_eq!(
            None,
            <AnsiTransactionManager as TransactionManager<PgConnection>>::transaction_manager_status_mut(
                conn
            ).transaction_depth().expect("Transaction depth")
        );
        let result = AnsiTransactionManager::rollback_transaction(conn);
        assert!(matches!(result, Err(Error::NotInTransaction)))
    }

    #[test]
    fn transaction_manager_enters_broken_state_when_connection_is_broken() {
        use crate::connection::transaction_manager::AnsiTransactionManager;
        use crate::connection::transaction_manager::TransactionManager;
        use crate::connection::TransactionManagerStatus;
        use crate::result::{DatabaseErrorKind, Error};
        use crate::*;

        let mut conn = mock::MockConnection::establish("mock").expect("Mock connection");

        // Set result for BEGIN
        conn.next_batch_execute_results.push_back(Ok(()));
        let result = conn.transaction(|conn| {
            conn.next_results.push_back(Ok(1));
            let query_result = sql_query("SELECT 1").execute(conn);
            assert!(query_result.is_ok());
            // Set result for COMMIT attempt
            conn.next_batch_execute_results
                .push_back(Err(Error::DatabaseError(
                    DatabaseErrorKind::Unknown,
                    Box::new("commit fails".to_string()),
                )));
            conn.top_level_requires_rollback_after_next_batch_execute = true;
            conn.next_batch_execute_results
                .push_back(Err(Error::DatabaseError(
                    DatabaseErrorKind::Unknown,
                    Box::new("rollback also fails".to_string()),
                )));
            Ok(())
        });
        assert!(
            matches!(
                &result,
                Err(Error::RollbackErrorOnCommit {
                    rollback_error,
                    commit_error
                }) if matches!(**commit_error, Error::DatabaseError(DatabaseErrorKind::Unknown, _))
                    && matches!(&**rollback_error,
                        Error::DatabaseError(DatabaseErrorKind::Unknown, msg)
                            if msg.message() == "rollback also fails"
                    )
            ),
            "Got {:?}",
            result
        );
        assert!(matches!(
            *AnsiTransactionManager::transaction_manager_status_mut(&mut conn),
            TransactionManagerStatus::InError
        ));
        // Ensure the transaction manager is unusable
        let result = conn.transaction(|_conn| Ok(()));
        assert!(matches!(result, Err(Error::BrokenTransactionManager)))
    }

    #[test]
    #[cfg(feature = "mysql")]
    fn mysql_transaction_is_rolled_back_upon_syntax_error() {
        use crate::connection::transaction_manager::AnsiTransactionManager;
        use crate::connection::transaction_manager::TransactionManager;
        use crate::*;
        use std::num::NonZeroU32;

        let conn = &mut crate::test_helpers::connection_no_transaction();
        assert_eq!(
            None,
            <AnsiTransactionManager as TransactionManager<MysqlConnection>>::transaction_manager_status_mut(
                conn
            ).transaction_depth().expect("Transaction depth")
        );
        let _result = conn.transaction(|conn| {
            assert_eq!(
                NonZeroU32::new(1),
                <AnsiTransactionManager as TransactionManager<MysqlConnection>>::transaction_manager_status_mut(
                    conn
            ).transaction_depth().expect("Transaction depth")
            );
            // In MySQL, a syntax error does not break the transaction block
            let query_result = sql_query("SELECT_SYNTAX_ERROR 1").execute(conn);
            assert!(query_result.is_err());
            query_result
        });
        assert_eq!(
            None,
            <AnsiTransactionManager as TransactionManager<MysqlConnection>>::transaction_manager_status_mut(
                conn
            ).transaction_depth().expect("Transaction depth")
        );
    }

    #[test]
    #[cfg(feature = "sqlite")]
    fn sqlite_transaction_is_rolled_back_upon_syntax_error() {
        use crate::connection::transaction_manager::AnsiTransactionManager;
        use crate::connection::transaction_manager::TransactionManager;
        use crate::*;
        use std::num::NonZeroU32;

        let conn = &mut crate::test_helpers::connection();
        assert_eq!(
            None,
            <AnsiTransactionManager as TransactionManager<SqliteConnection>>::transaction_manager_status_mut(
                conn
            ).transaction_depth().expect("Transaction depth")
        );
        let _result = conn.transaction(|conn| {
            assert_eq!(
                NonZeroU32::new(1),
                <AnsiTransactionManager as TransactionManager<SqliteConnection>>::transaction_manager_status_mut(
                    conn
            ).transaction_depth().expect("Transaction depth")
            );
            // In Sqlite, a syntax error does not break the transaction block
            let query_result = sql_query("SELECT_SYNTAX_ERROR 1").execute(conn);
            assert!(query_result.is_err());
            query_result
        });
        assert_eq!(
            None,
            <AnsiTransactionManager as TransactionManager<SqliteConnection>>::transaction_manager_status_mut(
                conn
            ).transaction_depth().expect("Transaction depth")
        );
    }

    #[test]
    #[cfg(feature = "mysql")]
    fn nested_mysql_transaction_is_rolled_back_upon_syntax_error() {
        use crate::connection::transaction_manager::AnsiTransactionManager;
        use crate::connection::transaction_manager::TransactionManager;
        use crate::*;
        use std::num::NonZeroU32;

        let conn = &mut crate::test_helpers::connection_no_transaction();
        assert_eq!(
            None,
            <AnsiTransactionManager as TransactionManager<MysqlConnection>>::transaction_manager_status_mut(
                conn
            ).transaction_depth().expect("Transaction depth")
        );
        let result = conn.transaction(|conn| {
            assert_eq!(
                NonZeroU32::new(1),
                <AnsiTransactionManager as TransactionManager<MysqlConnection>>::transaction_manager_status_mut(
                    conn
            ).transaction_depth().expect("Transaction depth")
            );
            let result = conn.transaction(|conn| {
                assert_eq!(
                    NonZeroU32::new(2),
                    <AnsiTransactionManager as TransactionManager<MysqlConnection>>::transaction_manager_status_mut(
                        conn
            ).transaction_depth().expect("Transaction depth")
                );
                // In MySQL, a syntax error does not break the transaction block
                sql_query("SELECT_SYNTAX_ERROR 1").execute(conn)
            });
            assert!(result.is_err());
            assert_eq!(
                NonZeroU32::new(1),
                <AnsiTransactionManager as TransactionManager<MysqlConnection>>::transaction_manager_status_mut(
                    conn
            ).transaction_depth().expect("Transaction depth")
            );
            let query_result = sql_query("SELECT 1").execute(conn);
            assert!(query_result.is_ok());
            query_result
        });
        assert!(result.is_ok());
        assert_eq!(
            None,
            <AnsiTransactionManager as TransactionManager<MysqlConnection>>::transaction_manager_status_mut(
                conn
            ).transaction_depth().expect("Transaction depth")
        );
    }

    #[test]
    #[cfg(feature = "mysql")]
    // This function uses a collect with side effects (spawning threads)
    // so clippy is wrong here
    #[allow(clippy::needless_collect)]
    fn mysql_transaction_depth_commits_tracked_properly_on_serialization_failure() {
        use crate::result::DatabaseErrorKind::SerializationFailure;
        use crate::result::Error::DatabaseError;
        use crate::*;
        use std::num::NonZeroU32;
        use std::sync::{Arc, Barrier};
        use std::thread;

        table! {
            #[sql_name = "mysql_transaction_depth_is_tracked_properly_on_commit_failure"]
            serialization_example {
                id -> Integer,
                class -> Integer,
            }
        }

        let conn = &mut crate::test_helpers::connection_no_transaction();

        sql_query(
            "DROP TABLE IF EXISTS mysql_transaction_depth_is_tracked_properly_on_commit_failure;",
        )
        .execute(conn)
        .unwrap();
        sql_query(
            r#"
            CREATE TABLE mysql_transaction_depth_is_tracked_properly_on_commit_failure (
                id INT AUTO_INCREMENT PRIMARY KEY,
                class INTEGER NOT NULL
            )
        "#,
        )
        .execute(conn)
        .unwrap();

        insert_into(serialization_example::table)
            .values(&vec![
                serialization_example::class.eq(1),
                serialization_example::class.eq(2),
            ])
            .execute(conn)
            .unwrap();

        let before_barrier = Arc::new(Barrier::new(2));
        let after_barrier = Arc::new(Barrier::new(2));

        let threads = (1..3)
            .map(|i| {
                let before_barrier = before_barrier.clone();
                let after_barrier = after_barrier.clone();
                thread::spawn(move || {
                    use crate::connection::transaction_manager::AnsiTransactionManager;
                    use crate::connection::transaction_manager::TransactionManager;
                    let conn = &mut crate::test_helpers::connection_no_transaction();
                    assert_eq!(None, <AnsiTransactionManager as TransactionManager<MysqlConnection>>::transaction_manager_status_mut(conn).transaction_depth().expect("Transaction depth"));
                    crate::sql_query("SET TRANSACTION ISOLATION LEVEL SERIALIZABLE").execute(conn)?;

                    let result =
                    conn.transaction(|conn| {
                        assert_eq!(NonZeroU32::new(1), <AnsiTransactionManager as TransactionManager<MysqlConnection>>::transaction_manager_status_mut(conn).transaction_depth().expect("Transaction depth"));
                        let _ = serialization_example::table
                            .filter(serialization_example::class.eq(i))
                            .count()
                            .execute(conn)?;

                        let other_i = if i == 1 { 2 } else { 1 };
                        let q = insert_into(serialization_example::table)
                            .values(serialization_example::class.eq(other_i));
                        before_barrier.wait();

                        let r = q.execute(conn);
                        after_barrier.wait();
                        r
                    });

                    assert_eq!(None, <AnsiTransactionManager as TransactionManager<MysqlConnection>>::transaction_manager_status_mut(conn).transaction_depth().expect("Transaction depth"));

                    let second_trans_result = conn.transaction(|conn| crate::sql_query("SELECT 1").execute(conn));
                    assert!(second_trans_result.is_ok(), "Expected the thread connections to have been rolled back or commited, but second transaction exited with {:?}", second_trans_result);
                    result
                })
            })
            .collect::<Vec<_>>();
        let second_trans_result =
            conn.transaction(|conn| crate::sql_query("SELECT 1").execute(conn));
        assert!(second_trans_result.is_ok(), "Expected the main connection to have been rolled back or commited, but second transaction exited with {:?}", second_trans_result);

        let mut results = threads
            .into_iter()
            .map(|t| t.join().unwrap())
            .collect::<Vec<_>>();

        results.sort_by_key(|r| r.is_err());
        assert!(matches!(results[0], Ok(_)), "Got {:?} instead", results);
        // Note that contrary to Postgres, this is not a commit failure
        assert!(
            matches!(&results[1], Err(DatabaseError(SerializationFailure, _))),
            "Got {:?} instead",
            results
        );
    }

    #[test]
    #[cfg(feature = "mysql")]
    // This function uses a collect with side effects (spawning threads)
    // so clippy is wrong here
    #[allow(clippy::needless_collect)]
    fn mysql_nested_transaction_depth_commits_tracked_properly_on_serialization_failure() {
        use crate::result::DatabaseErrorKind::SerializationFailure;
        use crate::result::Error::DatabaseError;
        use crate::*;
        use std::num::NonZeroU32;
        use std::sync::{Arc, Barrier};
        use std::thread;

        table! {
            #[sql_name = "mysql_nested_trans_depth_is_tracked_properly_on_commit_failure"]
            serialization_example {
                id -> Integer,
                class -> Integer,
            }
        }

        let conn = &mut crate::test_helpers::connection_no_transaction();

        sql_query(
            "DROP TABLE IF EXISTS mysql_nested_trans_depth_is_tracked_properly_on_commit_failure;",
        )
        .execute(conn)
        .unwrap();
        sql_query(
            r#"
            CREATE TABLE mysql_nested_trans_depth_is_tracked_properly_on_commit_failure (
                id INT AUTO_INCREMENT PRIMARY KEY,
                class INTEGER NOT NULL
            )
        "#,
        )
        .execute(conn)
        .unwrap();

        insert_into(serialization_example::table)
            .values(&vec![
                serialization_example::class.eq(1),
                serialization_example::class.eq(2),
            ])
            .execute(conn)
            .unwrap();

        let before_barrier = Arc::new(Barrier::new(2));
        let after_barrier = Arc::new(Barrier::new(2));

        let threads = (1..3)
            .map(|i| {
                let before_barrier = before_barrier.clone();
                let after_barrier = after_barrier.clone();
                thread::spawn(move || {
                    use crate::connection::transaction_manager::AnsiTransactionManager;
                    use crate::connection::transaction_manager::TransactionManager;
                    let conn = &mut crate::test_helpers::connection_no_transaction();
                    assert_eq!(None, <AnsiTransactionManager as TransactionManager<MysqlConnection>>::transaction_manager_status_mut(conn).transaction_depth().expect("Transaction depth"));
                    crate::sql_query("SET TRANSACTION ISOLATION LEVEL SERIALIZABLE").execute(conn)?;

                    let result =
                    conn.transaction(|conn| {
                        assert_eq!(NonZeroU32::new(1), <AnsiTransactionManager as TransactionManager<MysqlConnection>>::transaction_manager_status_mut(conn).transaction_depth().expect("Transaction depth"));
                       conn.transaction(|conn| {
                            assert_eq!(NonZeroU32::new(2), <AnsiTransactionManager as TransactionManager<MysqlConnection>>::transaction_manager_status_mut(conn).transaction_depth().expect("Transaction depth"));
                            let _ = serialization_example::table
                                .filter(serialization_example::class.eq(i))
                                .count()
                                .execute(conn)?;

                            let other_i = if i == 1 { 2 } else { 1 };
                            let q = insert_into(serialization_example::table)
                                .values(serialization_example::class.eq(other_i));
                            before_barrier.wait();

                            let r = q.execute(conn);
                            after_barrier.wait();
                            r
                        })
                    });

                    assert_eq!(None, <AnsiTransactionManager as TransactionManager<MysqlConnection>>::transaction_manager_status_mut(conn).transaction_depth().expect("Transaction depth"));

                    let second_trans_result = conn.transaction(|conn| crate::sql_query("SELECT 1").execute(conn));
                    assert!(second_trans_result.is_ok(), "Expected the thread connections to have been rolled back or commited, but second transaction exited with {:?}", second_trans_result);
                    result
                })
            })
            .collect::<Vec<_>>();
        let second_trans_result =
            conn.transaction(|conn| crate::sql_query("SELECT 1").execute(conn));
        assert!(second_trans_result.is_ok(), "Expected the main connection to have been rolled back or commited, but second transaction exited with {:?}", second_trans_result);

        let mut results = threads
            .into_iter()
            .map(|t| t.join().unwrap())
            .collect::<Vec<_>>();

        results.sort_by_key(|r| r.is_err());
        assert!(matches!(results[0], Ok(_)), "Got {:?} instead", results);
        assert!(
            matches!(&results[1], Err(DatabaseError(SerializationFailure, _))),
            "Got {:?} instead",
            results
        );
    }

    #[test]
    #[cfg(feature = "sqlite")]
    fn sqlite_transaction_is_rolled_back_upon_deferred_constraint_failure() {
        use crate::connection::transaction_manager::AnsiTransactionManager;
        use crate::connection::transaction_manager::TransactionManager;
        use crate::result::Error;
        use crate::*;
        use std::num::NonZeroU32;

        let conn = &mut crate::test_helpers::connection();
        assert_eq!(
            None,
            <AnsiTransactionManager as TransactionManager<SqliteConnection>>::transaction_manager_status_mut(
                conn
            ).transaction_depth().expect("Transaction depth")
        );
        let result: Result<_, Error> = conn.transaction(|conn| {
            assert_eq!(
                NonZeroU32::new(1),
                <AnsiTransactionManager as TransactionManager<SqliteConnection>>::transaction_manager_status_mut(
                    conn
            ).transaction_depth().expect("Transaction depth")
            );
            sql_query("DROP TABLE IF EXISTS deferred_commit").execute(conn)?;
            sql_query("CREATE TABLE deferred_commit(id INT UNIQUE INITIALLY DEFERRED)").execute(conn)?;
            sql_query("INSERT INTO deferred_commit VALUES(1)").execute(conn)?;
            let result = sql_query("INSERT INTO deferred_commit VALUES(1)").execute(conn);
            assert!(result.is_ok());
            Ok(())
        });
        assert!(result.is_err());
        assert_eq!(
            None,
            <AnsiTransactionManager as TransactionManager<SqliteConnection>>::transaction_manager_status_mut(
                conn
            ).transaction_depth().expect("Transaction depth")
        );
    }
}
>>>>>>> e23c3822
<|MERGE_RESOLUTION|>--- conflicted
+++ resolved
@@ -415,558 +415,6 @@
     }
 }
 
-<<<<<<< HEAD
-// #[cfg(test)]
-// mod test {
-//     // Mock connection.
-//     mod mock {
-//         use crate::connection::commit_error_processor::{CommitErrorOutcome, CommitErrorProcessor};
-//         use crate::connection::transaction_manager::AnsiTransactionManager;
-//         use crate::connection::{
-//             Connection, ConnectionGatWorkaround, SimpleConnection, TransactionManager,
-//         };
-//         use crate::expression::QueryMetadata;
-//         use crate::query_builder::{AsQuery, QueryFragment, QueryId};
-//         use crate::result::{Error, QueryResult};
-//         use crate::test_helpers::TestConnection;
-
-//         pub(crate) struct MockConnection {
-//             pub(crate) next_result: Option<QueryResult<usize>>,
-//             pub(crate) next_batch_execute_result: Option<QueryResult<()>>,
-//             pub(crate) broken: bool,
-//             transaction_state: AnsiTransactionManager,
-//         }
-
-//         impl SimpleConnection for MockConnection {
-//             fn batch_execute(&mut self, _query: &str) -> QueryResult<()> {
-//                 self.next_batch_execute_result
-//                     .take()
-//                     .expect("No next result")
-//             }
-//         }
-
-//         impl<'conn, 'query>
-//             ConnectionGatWorkaround<'conn, 'query, <TestConnection as Connection>::Backend>
-//             for MockConnection
-//         {
-//             type Cursor = <TestConnection as ConnectionGatWorkaround<
-//                 'conn,
-//                 'query,
-//                 <TestConnection as Connection>::Backend,
-//             >>::Cursor;
-
-//             type Row = <TestConnection as ConnectionGatWorkaround<
-//                 'conn,
-//                 'query,
-//                 <TestConnection as Connection>::Backend,
-//             >>::Row;
-//         }
-
-//         impl CommitErrorProcessor for MockConnection {
-//             fn process_commit_error(&self, error: Error) -> CommitErrorOutcome {
-//                 if self.broken {
-//                     CommitErrorOutcome::ThrowAndMarkManagerAsBroken(error)
-//                 } else {
-//                     CommitErrorOutcome::Throw(error)
-//                 }
-//             }
-//         }
-
-//         impl Connection for MockConnection {
-//             type Backend = <TestConnection as Connection>::Backend;
-
-//             type TransactionManager = AnsiTransactionManager;
-
-//             fn establish(_database_url: &str) -> crate::ConnectionResult<Self> {
-//                 Ok(Self {
-//                     next_result: None,
-//                     next_batch_execute_result: None,
-//                     broken: false,
-//                     transaction_state: AnsiTransactionManager::default(),
-//                 })
-//             }
-
-//             fn load<'conn, 'query, T>(
-//                 &'conn mut self,
-//                 _source: T,
-//             ) -> QueryResult<<Self as ConnectionGatWorkaround<'conn, 'query, Self::Backend>>::Cursor>
-//             where
-//                 T: AsQuery,
-//                 T::Query: QueryFragment<Self::Backend> + QueryId + 'query,
-//                 Self::Backend: QueryMetadata<T::SqlType>,
-//             {
-//                 unimplemented!()
-//             }
-
-//             fn execute_returning_count<T>(&mut self, _source: &T) -> QueryResult<usize>
-//             where
-//                 T: crate::query_builder::QueryFragment<Self::Backend>
-//                     + crate::query_builder::QueryId,
-//             {
-//                 self.next_result.take().expect("No next result")
-//             }
-
-//             fn transaction_state(
-//                 &mut self,
-//             ) -> &mut <Self::TransactionManager as TransactionManager<Self>>::TransactionStateData
-//             {
-//                 &mut self.transaction_state
-//             }
-//         }
-//     }
-
-//     #[test]
-//     #[cfg(feature = "postgres")]
-//     fn transaction_manager_returns_an_error_when_attempting_to_commit_outside_of_a_transaction() {
-//         use crate::connection::transaction_manager::AnsiTransactionManager;
-//         use crate::connection::transaction_manager::TransactionManager;
-//         use crate::result::Error;
-//         use crate::PgConnection;
-
-//         let conn = &mut crate::test_helpers::pg_connection_no_transaction();
-//         assert_eq!(
-//             None,
-//             <AnsiTransactionManager as TransactionManager<PgConnection>>::transaction_manager_status_mut(
-//                 conn
-//             ).transaction_depth().expect("Transaction depth")
-//         );
-//         let result = AnsiTransactionManager::commit_transaction(conn);
-//         assert!(matches!(result, Err(Error::NotInTransaction)))
-//     }
-
-//     #[test]
-//     #[cfg(feature = "postgres")]
-//     fn transaction_manager_returns_an_error_when_attempting_to_rollback_outside_of_a_transaction() {
-//         use crate::connection::transaction_manager::AnsiTransactionManager;
-//         use crate::connection::transaction_manager::TransactionManager;
-//         use crate::result::Error;
-//         use crate::PgConnection;
-
-//         let conn = &mut crate::test_helpers::pg_connection_no_transaction();
-//         assert_eq!(
-//             None,
-//             <AnsiTransactionManager as TransactionManager<PgConnection>>::transaction_manager_status_mut(
-//                 conn
-//             ).transaction_depth().expect("Transaction depth")
-//         );
-//         let result = AnsiTransactionManager::rollback_transaction(conn);
-//         assert!(matches!(result, Err(Error::NotInTransaction)))
-//     }
-
-//     #[test]
-//     fn transaction_manager_enters_broken_state_when_connection_is_broken() {
-//         use crate::connection::transaction_manager::AnsiTransactionManager;
-//         use crate::connection::transaction_manager::TransactionManager;
-//         use crate::connection::TransactionManagerStatus;
-//         use crate::result::{DatabaseErrorKind, Error};
-//         use crate::*;
-
-//         let mut conn = mock::MockConnection::establish("mock").expect("Mock connection");
-
-//         // Set result for BEGIN
-//         conn.next_batch_execute_result = Some(Ok(()));
-//         let result = conn.transaction(|conn| {
-//             conn.next_result = Some(Ok(1));
-//             let query_result = sql_query("SELECT 1").execute(conn);
-//             assert!(query_result.is_ok());
-//             conn.broken = true;
-//             // Set result for COMMIT attempt
-//             conn.next_batch_execute_result = Some(Err(Error::DatabaseError(
-//                 DatabaseErrorKind::Unknown,
-//                 Box::new("whatever".to_string()),
-//             )));
-//             Ok(())
-//         });
-//         assert!(matches!(
-//             result,
-//             Err(Error::CommitTransactionFailed{commit_error, ..}) if matches!(&*commit_error, Error::DatabaseError(DatabaseErrorKind::Unknown, _))
-//         ));
-//         assert!(matches!(
-//             *<AnsiTransactionManager as TransactionManager<mock::MockConnection>>::transaction_manager_status_mut(
-//                 &mut conn),
-//             TransactionManagerStatus::InError)
-//         );
-//         // Ensure the transaction manager is unusable
-//         let result = conn.transaction(|_conn| Ok(()));
-//         assert!(matches!(result, Err(Error::BrokenTransaction)))
-//     }
-
-//     #[test]
-//     #[cfg(feature = "mysql")]
-//     fn mysql_transaction_is_rolled_back_upon_syntax_error() {
-//         use crate::connection::transaction_manager::AnsiTransactionManager;
-//         use crate::connection::transaction_manager::TransactionManager;
-//         use crate::*;
-//         use std::num::NonZeroU32;
-
-//         let conn = &mut crate::test_helpers::connection_no_transaction();
-//         assert_eq!(
-//             None,
-//             <AnsiTransactionManager as TransactionManager<MysqlConnection>>::transaction_manager_status_mut(
-//                 conn
-//             ).transaction_depth().expect("Transaction depth")
-//         );
-//         let _result = conn.transaction(|conn| {
-//             assert_eq!(
-//                 NonZeroU32::new(1),
-//                 <AnsiTransactionManager as TransactionManager<MysqlConnection>>::transaction_manager_status_mut(
-//                     conn
-//             ).transaction_depth().expect("Transaction depth")
-//             );
-//             // In MySQL, a syntax error does not break the transaction block
-//             let query_result = sql_query("SELECT_SYNTAX_ERROR 1").execute(conn);
-//             assert!(query_result.is_err());
-//             query_result
-//         });
-//         assert_eq!(
-//             None,
-//             <AnsiTransactionManager as TransactionManager<MysqlConnection>>::transaction_manager_status_mut(
-//                 conn
-//             ).transaction_depth().expect("Transaction depth")
-//         );
-//     }
-
-//     #[test]
-//     #[cfg(feature = "sqlite")]
-//     fn sqlite_transaction_is_rolled_back_upon_syntax_error() {
-//         use crate::connection::transaction_manager::AnsiTransactionManager;
-//         use crate::connection::transaction_manager::TransactionManager;
-//         use crate::*;
-//         use std::num::NonZeroU32;
-
-//         let conn = &mut crate::test_helpers::connection();
-//         assert_eq!(
-//             None,
-//             <AnsiTransactionManager as TransactionManager<SqliteConnection>>::transaction_manager_status_mut(
-//                 conn
-//             ).transaction_depth().expect("Transaction depth")
-//         );
-//         let _result = conn.transaction(|conn| {
-//             assert_eq!(
-//                 NonZeroU32::new(1),
-//                 <AnsiTransactionManager as TransactionManager<SqliteConnection>>::transaction_manager_status_mut(
-//                     conn
-//             ).transaction_depth().expect("Transaction depth")
-//             );
-//             // In Sqlite, a syntax error does not break the transaction block
-//             let query_result = sql_query("SELECT_SYNTAX_ERROR 1").execute(conn);
-//             assert!(query_result.is_err());
-//             query_result
-//         });
-//         assert_eq!(
-//             None,
-//             <AnsiTransactionManager as TransactionManager<SqliteConnection>>::transaction_manager_status_mut(
-//                 conn
-//             ).transaction_depth().expect("Transaction depth")
-//         );
-//     }
-
-//     #[test]
-//     #[cfg(feature = "mysql")]
-//     fn nested_mysql_transaction_is_rolled_back_upon_syntax_error() {
-//         use crate::connection::transaction_manager::AnsiTransactionManager;
-//         use crate::connection::transaction_manager::TransactionManager;
-//         use crate::*;
-//         use std::num::NonZeroU32;
-
-//         let conn = &mut crate::test_helpers::connection_no_transaction();
-//         assert_eq!(
-//             None,
-//             <AnsiTransactionManager as TransactionManager<MysqlConnection>>::transaction_manager_status_mut(
-//                 conn
-//             ).transaction_depth().expect("Transaction depth")
-//         );
-//         let result = conn.transaction(|conn| {
-//             assert_eq!(
-//                 NonZeroU32::new(1),
-//                 <AnsiTransactionManager as TransactionManager<MysqlConnection>>::transaction_manager_status_mut(
-//                     conn
-//             ).transaction_depth().expect("Transaction depth")
-//             );
-//             let result = conn.transaction(|conn| {
-//                 assert_eq!(
-//                     NonZeroU32::new(2),
-//                     <AnsiTransactionManager as TransactionManager<MysqlConnection>>::transaction_manager_status_mut(
-//                         conn
-//             ).transaction_depth().expect("Transaction depth")
-//                 );
-//                 // In MySQL, a syntax error does not break the transaction block
-//                 sql_query("SELECT_SYNTAX_ERROR 1").execute(conn)
-//             });
-//             assert!(result.is_err());
-//             assert_eq!(
-//                 NonZeroU32::new(1),
-//                 <AnsiTransactionManager as TransactionManager<MysqlConnection>>::transaction_manager_status_mut(
-//                     conn
-//             ).transaction_depth().expect("Transaction depth")
-//             );
-//             let query_result = sql_query("SELECT 1").execute(conn);
-//             assert!(query_result.is_ok());
-//             query_result
-//         });
-//         assert!(result.is_ok());
-//         assert_eq!(
-//             None,
-//             <AnsiTransactionManager as TransactionManager<MysqlConnection>>::transaction_manager_status_mut(
-//                 conn
-//             ).transaction_depth().expect("Transaction depth")
-//         );
-//     }
-
-//     #[test]
-//     #[cfg(feature = "mysql")]
-//     // This function uses a collect with side effects (spawning threads)
-//     // so clippy is wrong here
-//     #[allow(clippy::needless_collect)]
-//     fn mysql_transaction_depth_commits_tracked_properly_on_serialization_failure() {
-//         use crate::result::DatabaseErrorKind::SerializationFailure;
-//         use crate::result::Error::DatabaseError;
-//         use crate::*;
-//         use std::num::NonZeroU32;
-//         use std::sync::{Arc, Barrier};
-//         use std::thread;
-
-//         table! {
-//             #[sql_name = "mysql_transaction_depth_is_tracked_properly_on_commit_failure"]
-//             serialization_example {
-//                 id -> Integer,
-//                 class -> Integer,
-//             }
-//         }
-
-//         let conn = &mut crate::test_helpers::connection_no_transaction();
-
-//         sql_query(
-//             "DROP TABLE IF EXISTS mysql_transaction_depth_is_tracked_properly_on_commit_failure;",
-//         )
-//         .execute(conn)
-//         .unwrap();
-//         sql_query(
-//             r#"
-//             CREATE TABLE mysql_transaction_depth_is_tracked_properly_on_commit_failure (
-//                 id INT AUTO_INCREMENT PRIMARY KEY,
-//                 class INTEGER NOT NULL
-//             )
-//         "#,
-//         )
-//         .execute(conn)
-//         .unwrap();
-
-//         insert_into(serialization_example::table)
-//             .values(&vec![
-//                 serialization_example::class.eq(1),
-//                 serialization_example::class.eq(2),
-//             ])
-//             .execute(conn)
-//             .unwrap();
-
-//         let before_barrier = Arc::new(Barrier::new(2));
-//         let after_barrier = Arc::new(Barrier::new(2));
-
-//         let threads = (1..3)
-//             .map(|i| {
-//                 let before_barrier = before_barrier.clone();
-//                 let after_barrier = after_barrier.clone();
-//                 thread::spawn(move || {
-//                     use crate::connection::transaction_manager::AnsiTransactionManager;
-//                     use crate::connection::transaction_manager::TransactionManager;
-//                     let conn = &mut crate::test_helpers::connection_no_transaction();
-//                     assert_eq!(None, <AnsiTransactionManager as TransactionManager<MysqlConnection>>::transaction_manager_status_mut(conn).transaction_depth().expect("Transaction depth"));
-//                     crate::sql_query("SET TRANSACTION ISOLATION LEVEL SERIALIZABLE").execute(conn)?;
-
-//                     let result =
-//                     conn.transaction(|conn| {
-//                         assert_eq!(NonZeroU32::new(1), <AnsiTransactionManager as TransactionManager<MysqlConnection>>::transaction_manager_status_mut(conn).transaction_depth().expect("Transaction depth"));
-//                         let _ = serialization_example::table
-//                             .filter(serialization_example::class.eq(i))
-//                             .count()
-//                             .execute(conn)?;
-
-//                         let other_i = if i == 1 { 2 } else { 1 };
-//                         let q = insert_into(serialization_example::table)
-//                             .values(serialization_example::class.eq(other_i));
-//                         before_barrier.wait();
-
-//                         let r = q.execute(conn);
-//                         after_barrier.wait();
-//                         r
-//                     });
-
-//                     assert_eq!(None, <AnsiTransactionManager as TransactionManager<MysqlConnection>>::transaction_manager_status_mut(conn).transaction_depth().expect("Transaction depth"));
-
-//                     let second_trans_result = conn.transaction(|conn| crate::sql_query("SELECT 1").execute(conn));
-//                     assert!(second_trans_result.is_ok(), "Expected the thread connections to have been rolled back or commited, but second transaction exited with {:?}", second_trans_result);
-//                     result
-//                 })
-//             })
-//             .collect::<Vec<_>>();
-//         let second_trans_result =
-//             conn.transaction(|conn| crate::sql_query("SELECT 1").execute(conn));
-//         assert!(second_trans_result.is_ok(), "Expected the main connection to have been rolled back or commited, but second transaction exited with {:?}", second_trans_result);
-
-//         let mut results = threads
-//             .into_iter()
-//             .map(|t| t.join().unwrap())
-//             .collect::<Vec<_>>();
-
-//         results.sort_by_key(|r| r.is_err());
-//         assert!(matches!(results[0], Ok(_)), "Got {:?} instead", results);
-//         // Note that contrary to Postgres, this is not a commit failure
-//         assert!(
-//             matches!(&results[1], Err(DatabaseError(SerializationFailure, _))),
-//             "Got {:?} instead",
-//             results
-//         );
-//     }
-
-//     #[test]
-//     #[cfg(feature = "mysql")]
-//     // This function uses a collect with side effects (spawning threads)
-//     // so clippy is wrong here
-//     #[allow(clippy::needless_collect)]
-//     fn mysql_nested_transaction_depth_commits_tracked_properly_on_serialization_failure() {
-//         use crate::result::DatabaseErrorKind::SerializationFailure;
-//         use crate::result::Error::DatabaseError;
-//         use crate::*;
-//         use std::num::NonZeroU32;
-//         use std::sync::{Arc, Barrier};
-//         use std::thread;
-
-//         table! {
-//             #[sql_name = "mysql_nested_trans_depth_is_tracked_properly_on_commit_failure"]
-//             serialization_example {
-//                 id -> Integer,
-//                 class -> Integer,
-//             }
-//         }
-
-//         let conn = &mut crate::test_helpers::connection_no_transaction();
-
-//         sql_query(
-//             "DROP TABLE IF EXISTS mysql_nested_trans_depth_is_tracked_properly_on_commit_failure;",
-//         )
-//         .execute(conn)
-//         .unwrap();
-//         sql_query(
-//             r#"
-//             CREATE TABLE mysql_nested_trans_depth_is_tracked_properly_on_commit_failure (
-//                 id INT AUTO_INCREMENT PRIMARY KEY,
-//                 class INTEGER NOT NULL
-//             )
-//         "#,
-//         )
-//         .execute(conn)
-//         .unwrap();
-
-//         insert_into(serialization_example::table)
-//             .values(&vec![
-//                 serialization_example::class.eq(1),
-//                 serialization_example::class.eq(2),
-//             ])
-//             .execute(conn)
-//             .unwrap();
-
-//         let before_barrier = Arc::new(Barrier::new(2));
-//         let after_barrier = Arc::new(Barrier::new(2));
-
-//         let threads = (1..3)
-//             .map(|i| {
-//                 let before_barrier = before_barrier.clone();
-//                 let after_barrier = after_barrier.clone();
-//                 thread::spawn(move || {
-//                     use crate::connection::transaction_manager::AnsiTransactionManager;
-//                     use crate::connection::transaction_manager::TransactionManager;
-//                     let conn = &mut crate::test_helpers::connection_no_transaction();
-//                     assert_eq!(None, <AnsiTransactionManager as TransactionManager<MysqlConnection>>::transaction_manager_status_mut(conn).transaction_depth().expect("Transaction depth"));
-//                     crate::sql_query("SET TRANSACTION ISOLATION LEVEL SERIALIZABLE").execute(conn)?;
-
-//                     let result =
-//                     conn.transaction(|conn| {
-//                         assert_eq!(NonZeroU32::new(1), <AnsiTransactionManager as TransactionManager<MysqlConnection>>::transaction_manager_status_mut(conn).transaction_depth().expect("Transaction depth"));
-//                         conn.transaction(|conn| {
-//                             assert_eq!(NonZeroU32::new(2), <AnsiTransactionManager as TransactionManager<MysqlConnection>>::transaction_manager_status_mut(conn).transaction_depth().expect("Transaction depth"));
-//                             let _ = serialization_example::table
-//                                 .filter(serialization_example::class.eq(i))
-//                                 .count()
-//                                 .execute(conn)?;
-
-//                             let other_i = if i == 1 { 2 } else { 1 };
-//                             let q = insert_into(serialization_example::table)
-//                                 .values(serialization_example::class.eq(other_i));
-//                             before_barrier.wait();
-
-//                             let r = q.execute(conn);
-//                             after_barrier.wait();
-//                             r
-//                         })
-//                     });
-
-//                     assert_eq!(None, <AnsiTransactionManager as TransactionManager<MysqlConnection>>::transaction_manager_status_mut(conn).transaction_depth().expect("Transaction depth"));
-
-//                     let second_trans_result = conn.transaction(|conn| crate::sql_query("SELECT 1").execute(conn));
-//                     assert!(second_trans_result.is_ok(), "Expected the thread connections to have been rolled back or commited, but second transaction exited with {:?}", second_trans_result);
-//                     result
-//                 })
-//             })
-//             .collect::<Vec<_>>();
-//         let second_trans_result =
-//             conn.transaction(|conn| crate::sql_query("SELECT 1").execute(conn));
-//         assert!(second_trans_result.is_ok(), "Expected the main connection to have been rolled back or commited, but second transaction exited with {:?}", second_trans_result);
-
-//         let mut results = threads
-//             .into_iter()
-//             .map(|t| t.join().unwrap())
-//             .collect::<Vec<_>>();
-
-//         results.sort_by_key(|r| r.is_err());
-//         assert!(matches!(results[0], Ok(_)), "Got {:?} instead", results);
-//         assert!(
-//             matches!(&results[1], Err(DatabaseError(SerializationFailure, _))),
-//             "Got {:?} instead",
-//             results
-//         );
-//     }
-
-//     #[test]
-//     #[cfg(feature = "sqlite")]
-//     fn sqlite_transaction_is_rolled_back_upon_deferred_constraint_failure() {
-//         use crate::connection::transaction_manager::AnsiTransactionManager;
-//         use crate::connection::transaction_manager::TransactionManager;
-//         use crate::result::Error;
-//         use crate::*;
-//         use std::num::NonZeroU32;
-
-//         let conn = &mut crate::test_helpers::connection();
-//         assert_eq!(
-//             None,
-//             <AnsiTransactionManager as TransactionManager<SqliteConnection>>::transaction_manager_status_mut(
-//                 conn
-//             ).transaction_depth().expect("Transaction depth")
-//         );
-//         let result: Result<_, Error> = conn.transaction(|conn| {
-//             assert_eq!(
-//                 NonZeroU32::new(1),
-//                 <AnsiTransactionManager as TransactionManager<SqliteConnection>>::transaction_manager_status_mut(
-//                     conn
-//             ).transaction_depth().expect("Transaction depth")
-//             );
-//             sql_query("DROP TABLE IF EXISTS deferred_commit").execute(conn)?;
-//             sql_query("CREATE TABLE deferred_commit(id INT UNIQUE INITIALLY DEFERRED)").execute(conn)?;
-//             sql_query("INSERT INTO deferred_commit VALUES(1)").execute(conn)?;
-//             let result = sql_query("INSERT INTO deferred_commit VALUES(1)").execute(conn);
-//             assert!(result.is_ok());
-//             Ok(())
-//         });
-//         assert!(result.is_err());
-//         assert_eq!(
-//             None,
-//             <AnsiTransactionManager as TransactionManager<SqliteConnection>>::transaction_manager_status_mut(
-//                 conn
-//             ).transaction_depth().expect("Transaction depth")
-//         );
-//     }
-// }
-=======
 #[cfg(test)]
 mod test {
     // Mock connection.
@@ -975,8 +423,6 @@
         use crate::connection::{
             Connection, ConnectionGatWorkaround, SimpleConnection, TransactionManager,
         };
-        use crate::expression::QueryMetadata;
-        use crate::query_builder::{AsQuery, QueryFragment, QueryId};
         use crate::result::QueryResult;
         use crate::test_helpers::TestConnection;
         use std::collections::VecDeque;
@@ -1032,18 +478,6 @@
                     top_level_requires_rollback_after_next_batch_execute: false,
                     transaction_state: AnsiTransactionManager::default(),
                 })
-            }
-
-            fn load<'conn, 'query, T>(
-                &'conn mut self,
-                _source: T,
-            ) -> QueryResult<<Self as ConnectionGatWorkaround<'conn, 'query, Self::Backend>>::Cursor>
-            where
-                T: AsQuery,
-                T::Query: QueryFragment<Self::Backend> + QueryId + 'query,
-                Self::Backend: QueryMetadata<T::SqlType>,
-            {
-                unimplemented!()
             }
 
             fn execute_returning_count<T>(&mut self, _source: &T) -> QueryResult<usize>
@@ -1529,5 +963,4 @@
             ).transaction_depth().expect("Transaction depth")
         );
     }
-}
->>>>>>> e23c3822
+}