--- conflicted
+++ resolved
@@ -1,17 +1,10 @@
 //! PostgreSQL specific expression methods
 
 pub(in crate::pg) use self::private::{
-<<<<<<< HEAD
     ArrayOrNullableArray, InetOrCidr, JsonIndex, JsonOrNullableJson,
     JsonOrNullableJsonOrJsonbOrNullableJsonb, JsonRemoveIndex, JsonbOrNullableJsonb,
     MaybeNullableValue, MultirangeOrNullableMultirange, MultirangeOrRangeMaybeNullable,
-    RangeHelper, RangeOrNullableRange, TextOrNullableText,
-=======
-    ArrayOrNullableArray, InetOrCidr, JsonIndex, JsonOrNullableJsonOrJsonbOrNullableJsonb,
-    JsonRemoveIndex, JsonbOrNullableJsonb, MaybeNullableValue, MultirangeOrNullableMultirange,
-    MultirangeOrRangeMaybeNullable, RangeHelper, RangeOrNullableRange,
-    TextArrayOrNullableTextArray, TextOrNullableText,
->>>>>>> f78e6b8c
+    RangeHelper, RangeOrNullableRange, TextArrayOrNullableTextArray, TextOrNullableText,
 };
 use super::date_and_time::{AtTimeZone, DateTimeLike};
 use super::operators::*;
@@ -3721,11 +3714,6 @@
         type Out = <T::IsNull as MaybeNullableType<O>>::Out;
     }
 
-<<<<<<< HEAD
-    pub trait JsonOrNullableJson {}
-    impl JsonOrNullableJson for Json {}
-    impl JsonOrNullableJson for Nullable<Json> {}
-=======
     #[diagnostic::on_unimplemented(
         message = "`{Self}` is neither `Array<Text>`, `Array<Nullable<Text>>`,\
                    `Nullable<Array<Text>>` nor `diesel::sql_types::Nullable<Array<Nullable<Text>>>`",
@@ -3737,5 +3725,8 @@
     impl TextArrayOrNullableTextArray for Array<Nullable<Text>> {}
     impl TextArrayOrNullableTextArray for Nullable<Array<Text>> {}
     impl TextArrayOrNullableTextArray for Nullable<Array<Nullable<Text>>> {}
->>>>>>> f78e6b8c
+
+    pub trait JsonOrNullableJson {}
+    impl JsonOrNullableJson for Json {}
+    impl JsonOrNullableJson for Nullable<Json> {}
 }