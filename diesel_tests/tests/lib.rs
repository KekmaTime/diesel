--- conflicted
+++ resolved
@@ -11,6 +11,7 @@
 extern crate dotenv;
 extern crate quickcheck;
 
+mod alias;
 #[cfg(not(feature = "sqlite"))]
 mod annotations;
 mod associations;
@@ -51,12 +52,4 @@
 mod transactions;
 mod types;
 mod types_roundtrip;
-<<<<<<< HEAD
-mod update;
-mod alias;
-
-#[cfg(rustfmt)]
-mod postgres_specific_schema;
-=======
-mod update;
->>>>>>> 37ec18f4
+mod update;